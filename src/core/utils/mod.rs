--- conflicted
+++ resolved
@@ -324,16 +324,11 @@
 }
 
 /// downloads and extracts tarball file from package
-<<<<<<< HEAD
-pub async fn download_tarball(app: &VoltConfig, package: VoltPackage, state: State) -> Result<()> {
-    // begin
-=======
 pub async fn download_tarball(
     config: &VoltConfig,
     package: VoltPackage,
     state: State,
 ) -> Result<()> {
->>>>>>> 3f632280
     let cacache_key = package.cacache_key();
     let volt_home = config.volt_home()?;
 
@@ -375,13 +370,7 @@
         }
 
         // Verify If Bytes == (Sha512 | Sha1) of Tarball
-<<<<<<< HEAD
-        let tarball_bytes_hash = App::calc_hash(&bytes, algorithm)?;
-        // end
-
-=======
         let tarball_bytes_hash = VoltConfig::calc_hash(&bytes, algorithm)?;
->>>>>>> 3f632280
         if package.integrity == tarball_bytes_hash {
             // begin
             // decompress gzipped tarball
