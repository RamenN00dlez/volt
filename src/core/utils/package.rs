/*
    Copyright 2021 Volt Contributors

    Licensed under the Apache License, Version 2.0 (the "License");
    you may not use this file except in compliance with the License.
    You may obtain a copy of the License at

        http://www.apache.org/licenses/LICENSE-2.0

    Unless required by applicable law or agreed to in writing, software
    distributed under the License is distributed on an "AS IS" BASIS,
    WITHOUT WARRANTIES OR CONDITIONS OF ANY KIND, either express or implied.
    See the License for the specific language governing permissions and
    limitations under the License.
*/

use std::path::PathBuf;
use std::{collections::HashMap, fs::read_to_string};

use super::errors::VoltError;
use miette::{IntoDiagnostic, Result};
use serde::{Deserialize, Serialize};

use crate::commands::add::Package;

#[derive(Default, Debug, Clone, PartialEq, Serialize, Deserialize)]
#[serde(rename_all = "camelCase")]
pub struct NpmPackage {
    #[serde(rename = "_id")]
    pub id: String,
    #[serde(rename = "_rev")]
    pub rev: Option<String>,
    pub name: String,
    #[serde(rename = "dist-tags")]
    pub dist_tags: HashMap<String, String>,
    pub versions: HashMap<String, Version>,
    pub time: HashMap<String, String>,
    pub maintainers: Vec<Maintainer>,
    pub description: Option<String>,
    pub homepage: Option<String>,
    pub repository: Option<Repository>,
    pub author: Option<Author>,
    pub keywords: Option<Vec<String>>,
    pub bugs: Option<Bugs>,
    pub license: Option<String>,
    pub readme: Option<String>,
}

// #[derive(Default, Debug, Clone, PartialEq, Serialize, Deserialize)]
// #[serde(default, rename_all = "camelCase")]
// pub struct DistTags {
//     pub latest: String,
//     pub stable: Option<String>,
//     pub canary: Option<String>,
//     pub dev: Option<String>,
//     pub beta: Option<String>,
//     pub alpha: Option<String>,
//     pub experimental: Option<String>,
// }

#[derive(Default, Debug, Clone, PartialEq, Serialize, Deserialize)]
#[serde(default, rename_all = "camelCase")]
pub struct Version {
    pub name: String,
    pub version: String,
    pub description: String,
    pub main: String,
    pub module: String,
    #[serde(rename = "jsnext:main")]
    pub jsnext_main: String,
    pub scripts: Scripts,
    pub dependencies: HashMap<String, String>,
    pub peer_dependencies: HashMap<String, String>,
    pub dev_dependencies: HashMap<String, String>,
    pub git_head: String,
    pub bugs: Bugs,
    pub homepage: String,
    #[serde(rename = "_id")]
    pub id: String,
    #[serde(rename = "_nodeVersion")]
    pub node_version: String,
    #[serde(rename = "_npmVersion")]
    pub npm_version: String,
    pub dist: Dist,
    pub maintainers: Vec<Maintainer>,
    #[serde(rename = "_npmUser")]
    pub npm_user: NpmUser,
    pub directories: Directories,
    #[serde(rename = "_npmOperationalInternal")]
    pub npm_operational_internal: NpmOperationalInternal,
    #[serde(rename = "_hasShrinkwrap")]
    pub has_shrinkwrap: bool,
    pub readme: Option<String>,
}

#[derive(Default, Debug, Clone, PartialEq, Serialize, Deserialize)]
#[serde(default, rename_all = "camelCase")]
pub struct Author {
    pub name: String,
}

#[derive(Default, Debug, Clone, PartialEq, Serialize, Deserialize)]
#[serde(default, rename_all = "camelCase")]
pub struct Repository {
    #[serde(rename = "type")]
    pub type_field: String,
    pub url: String,
}

#[derive(Default, Debug, Clone, PartialEq, Serialize, Deserialize)]
#[serde(default, rename_all = "camelCase")]
pub struct Engines {
    pub node: String,
    pub npm: String,
}

#[derive(Default, Debug, Clone, PartialEq, Serialize, Deserialize)]
#[serde(default, rename_all = "camelCase")]
pub struct Scripts {
    pub test: String,
    #[serde(rename = "test:watch")]
    pub test_watch: String,
    pub build: String,
    pub start: String,
    pub prepare: String,
    pub predeploy: String,
    pub deploy: String,
}

#[derive(Default, Debug, Clone, PartialEq, Serialize, Deserialize)]
#[serde(default, rename_all = "camelCase")]
pub struct Bugs {
    pub url: String,
}

#[derive(Default, Debug, Clone, PartialEq, Serialize, Deserialize)]
#[serde(default, rename_all = "camelCase")]
pub struct Dist {
    pub integrity: String,
    pub shasum: String,
    pub tarball: String,
    pub file_count: i64,
    pub unpacked_size: i64,
    #[serde(rename = "npm-signature")]
    pub npm_signature: String,
}

#[derive(Default, Debug, Clone, PartialEq, Serialize, Deserialize)]
#[serde(default, rename_all = "camelCase")]
pub struct Maintainer {
    pub name: String,
    pub email: String,
}

#[derive(Default, Debug, Clone, PartialEq, Serialize, Deserialize)]
#[serde(default, rename_all = "camelCase")]
pub struct NpmUser {
    pub name: String,
    pub email: String,
}

#[derive(Default, Debug, Clone, PartialEq, Serialize, Deserialize)]
#[serde(default, rename_all = "camelCase")]
pub struct Directories {}

#[derive(Default, Debug, Clone, PartialEq, Serialize, Deserialize)]
#[serde(default, rename_all = "camelCase")]
pub struct NpmOperationalInternal {
    pub host: String,
    pub tmp: String,
}

#[derive(Serialize, Deserialize, Debug, Clone)]
pub struct PackageJson {
    pub name: String,
    pub version: String,
    pub main: Option<String>,
    pub repository: Option<String>,
    pub author: Option<String>,
    pub license: Option<String>,
    #[serde(default)]
    pub dependencies: HashMap<String, String>,
    #[serde(rename = "devDependencies")]
    #[serde(default)]
    pub dev_dependencies: HashMap<String, String>,
    #[serde(default)]
    pub scripts: HashMap<String, String>,
}

impl PackageJson {
    pub fn open(_path: &str) -> Result<(Self, PathBuf)> {
        for parent in std::env::current_dir()
            .map_err(|e| VoltError::EnvironmentError {
                env: String::from("CURRENT_DIR"),
                source: e,
            })?
            .ancestors()
        {
            let pkg_path = parent.join("package.json");

            if pkg_path.exists() {
                let data = read_to_string(&pkg_path).map_err(|e| VoltError::ReadFileError {
                    source: e,
                    name: pkg_path.to_str().unwrap().to_string(),
                })?;

                return Ok((
                    serde_json::from_str(data.as_str()).into_diagnostic()?,
                    pkg_path,
                ));
<<<<<<< HEAD
=======
            } else {
                break;
>>>>>>> 3b8505f4
            }
        }
        miette::bail!("No package.json found!")
    }

    // pub fn save(&self) -> Result<()> {
    //     let mut file = File::create("package.json").into_diagnostic()?;

    //     file.write(
    //         serde_json::to_string_pretty(self)
    //             .into_diagnostic()?
    //             .as_bytes(),
    //     )
    //     .map_err(|e| VoltError::WriteFileError {
    //         source: e,
    //         name: String::from("package.json"),
    //     })?;

    //     Ok(())
    // }

    pub fn add_dependency(&mut self, package: Package) {
        self.dependencies
            .insert(package.name, package.version.unwrap_or_default());
    }

    // pub fn add_dev_dependency(&mut self, package: Package) {
    //     self.dev_dependencies
    //         .insert(package.name, package.version.unwrap_or_default());
    // }

    // pub fn remove_dev_dependency(&mut self, package: Package) {
    //     self.dev_dependencies.remove(&package.name);
    // }

    // pub fn remove_dependency(&mut self, package: Package) {
    //     self.dependencies.remove(&package.name);
    // }

    // pub fn update_dependency_version(
    //     &mut self,
    //     name: String,
    //     version: String,
    // ) -> Result<(), String> {
    //     if self.dependencies.contains_key(&name) {
    //         *self.dependencies.get_mut(&name).unwrap() = version.to_string();
    //         Ok(())
    //     } else {
    //         Err(String::from("dependency does not exist on the hashmap"))
    //     }
    // }
}<|MERGE_RESOLUTION|>--- conflicted
+++ resolved
@@ -208,13 +208,11 @@
                     serde_json::from_str(data.as_str()).into_diagnostic()?,
                     pkg_path,
                 ));
-<<<<<<< HEAD
-=======
             } else {
                 break;
->>>>>>> 3b8505f4
             }
         }
+
         miette::bail!("No package.json found!")
     }
 
