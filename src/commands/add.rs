/*
Copyright 2021 Volt Contributors
Licensed under the Apache License, Version 2.0 (the "License");
you may not use this file except in compliance with the License.
You may obtain a copy of the License at
    http://www.apache.org/licenses/LICENSE-2.0
Unless required by applicable law or agreed to in writing, software
distributed under the License is distributed on an "AS IS" BASIS,
WITHOUT WARRANTIES OR CONDITIONS OF ANY KIND, either express or implied.
See the License for the specific language governing permissions and
limitations under the License.
*/

//! Add a package to your dependencies for your project.

// Std Imports
use std::{fs::File, sync::atomic::AtomicI16};
use std::{io, sync::Arc};

// Library Imports
use anyhow::{anyhow, Context, Result};
use async_trait::async_trait;
use colored::Colorize;
use futures::{future::BoxFuture, stream::FuturesUnordered, FutureExt, StreamExt};
use indicatif::{ProgressBar, ProgressStyle};
use sha1::{Digest, Sha1};
use tokio::{
    self,
    sync::{mpsc, Mutex},
};

// Crate Level Imports
use crate::classes::package::{Package, Version};
use crate::model::http_manager;
use crate::model::lock_file::LockFile;
use crate::utils::App;
use crate::utils::{download_tarball, extract_tarball};
use crate::VERSION;
use std::sync::atomic::Ordering;

// Super Imports
use super::Command;

/// Struct implementation for the `Add` command.
#[derive(Clone)]
pub struct Add {
    lock_file: LockFile,
    dependencies: Arc<Mutex<Vec<(Package, Version)>>>,
    total_dependencies: Arc<AtomicI16>,
    progress_sender: mpsc::Sender<()>,
}

#[async_trait]
impl Command for Add {
    /// Display a help menu for the `volt add` command.
    fn help() -> String {
        format!(
            r#"volt {}
    
Add a package to your dependencies for your project.
Usage: {} {} {} {}
Options: 
    
  {} {} Output the version number.
  {} {} Output verbose messages on internal operations.
  {} {} Disable progress bar."#,
            VERSION.bright_green().bold(),
            "volt".bright_green().bold(),
            "add".bright_purple(),
            "[packages]".white(),
            "[flags]".white(),
            "--version".blue(),
            "(-ver)".yellow(),
            "--verbose".blue(),
            "(-v)".yellow(),
            "--no-progress".blue(),
            "(-np)".yellow()
        )
    }

    /// Execute the `volt add` command
    ///
    /// Adds a package to dependencies for your project.
    /// ## Arguments
    /// * `app` - Instance of the command (`Arc<App>`)
    /// * `packages` - List of packages to add (`Vec<String>`)
    /// * `flags` - List of flags passed in through the CLI (`Vec<String>`)
    /// ## Examples
    /// ```
    /// // Add react to your dependencies with logging level verbose
    /// // .exec() is an async call so you need to await it
    /// Add.exec(app, vec!["react"], vec!["--verbose"]).await;
    /// ```
    /// ## Returns
    /// * `Result<()>`
    async fn exec(app: Arc<App>, packages: Vec<String>, _flags: Vec<String>) -> Result<()> {
        let lock_file = LockFile::load(app.lock_file_path.to_path_buf())
            .unwrap_or_else(|_| LockFile::new(app.lock_file_path.to_path_buf()));

        let (tx, mut rx) = mpsc::channel(100);
        let add = Add::new(lock_file.clone(), tx);

        {
            let mut add = add.clone();
            let packages = packages.clone();
            tokio::spawn(async move {
                for package_name in packages {
                    add.get_dependency_tree(package_name.clone(), None)
                        .await
                        .ok();
                }
            });
        }

        let progress_bar = ProgressBar::new(1);

        progress_bar.set_style(ProgressStyle::default_bar().progress_chars("=> ").template(
            &format!(
                "{} [{{bar:40.magenta/blue}}] {{msg:.blue}}",
                "Fetching dependencies".bright_blue()
            ),
        ));

        let mut done: i16 = 0;
        while let Some(_) = rx.recv().await {
            done += 1;
            let total = add.total_dependencies.load(Ordering::Relaxed);
            if done == total {
                break;
            }
            progress_bar.set_length(total as u64);
            progress_bar.set_position(done as u64);
        }
        progress_bar.finish_with_message("[OK]".bright_green().to_string());

        println!(
            "Loaded {} dependencies.",
            add.dependencies
                .lock()
                .map(|deps| deps
                    .iter()
                    .map(|(dep, ver)| format!("{}: {}", dep.name, ver.version))
                    .collect::<Vec<_>>()
                    .len())
                .await
        );

        let dependencies = Arc::try_unwrap(add.dependencies)
            .map_err(|_| anyhow!("Unable to read dependencies"))?
            .into_inner();

        let mut workers = FuturesUnordered::new();

        for (dep, ver) in dependencies {
            let app = app.clone();
            workers.push(async move {
                Add::add_package(app, &dep, &ver).await;
            });
        }

        let progress_bar = ProgressBar::new(0);
        let text = format!("{}", "Installing Packages".bright_cyan());

        progress_bar.clone().set_style(
            ProgressStyle::default_spinner()
                .template(("{spinner:.green}".to_string() + format!(" {}", text).as_str()).as_str())
                .tick_strings(&["┤", "┘", "┴", "└", "├", "┌", "┬", "┐"]),
        );
        progress_bar.enable_steady_tick(100);

        loop {
            match workers.next().await {
                Some(_) => (),
                None => break,
            }
        }

        progress_bar.finish_and_clear();

        // Write to lock file
        lock_file.save().context("Failed to save lock file")?;

        Ok(())
    }
}

impl Add {
    fn new(lock_file: LockFile, progress_sender: mpsc::Sender<()>) -> Self {
        Self {
            lock_file,
            dependencies: Arc::new(Mutex::new(Vec::with_capacity(1))),
            total_dependencies: Arc::new(AtomicI16::new(0)),
            progress_sender,
        }
    }

    // Add new package
<<<<<<< HEAD
    async fn add_package(app: Arc<App>, package: &Package, version: &Version) {
        let pb = ProgressBar::new(9999999);
=======
    async fn add_package(app: Arc<App>, (package, version): (Package, Version)) {
        let pb = ProgressBar::new(0);
>>>>>>> cd4c2de0
        let text = format!("{}", "Installing Packages".bright_cyan());

        pb.set_style(
            ProgressStyle::default_spinner()
                .template(("{spinner:.green}".to_string() + format!(" {}", text).as_str()).as_str())
                .tick_strings(&["┤", "┘", "┴", "└", "├", "┌", "┬", "┐"]),
        );

        let tarball_path = download_tarball(&app, &package).await;

        let _ = extract_tarball(&tarball_path, &package, pb.clone())
            .await
            .with_context(|| format!("Unable to extract tarball for package '{}'", &package.name));
        let mut file = File::open(tarball_path).unwrap();
        let mut hasher = Sha1::new();
        io::copy(&mut file, &mut hasher).unwrap();
        let hash = format!("{:x}", hasher.finalize());
        if hash == version.dist.shasum {
            // Verified Checksum
            // pb.println(format!("{}", "Successfully Verified Hash".bright_green()));
        } else {
            pb.println(format!(
                "{} {}",
                "Failed To Verify Checksum For".bright_red(),
                &package.name.bright_red()
            ));
        }
    }
    async fn fetch_package(
        package_name: &str,
        version_req: Option<semver::VersionReq>,
    ) -> Result<(Package, Version)> {
        let package = http_manager::get_package(&package_name)
            .await
            .with_context(|| format!("Failed to fetch package '{}'", package_name))?
            .ok_or_else(|| {
                anyhow!(
                    "Package '{}' was not found or is not available",
                    package_name
                )
            })?;

        let version: Version = match &version_req {
            Some(req) => {
                let mut available_versions: Vec<semver::Version> = package
                    .versions
                    .iter()
                    .filter_map(|(k, _)| k.parse().ok())
                    .collect();
                available_versions.sort();
                available_versions.reverse();

                available_versions
                    .into_iter()
                    .find(|v| req.matches(v))
                    .map(|v| package.versions.get(&v.to_string()))
                    .flatten()
            }
            None => package.versions.get(&package.dist_tags.latest),
        }
        .ok_or_else(|| {
            if let Some(req) = version_req {
                anyhow!(
                    "Version {} for '{}' is not found",
                    req.to_string(),
                    &package_name
                )
            } else {
                anyhow!("Unable to find latest version for '{}'", &package_name)
            }
        })?
        .clone();

        Ok((package, version))
    }

    fn get_dependency_tree(
        &mut self,
        package_name: String,
        version_req: Option<semver::VersionReq>,
    ) -> BoxFuture<'_, Result<()>> {
        async move {
            let pkg = Self::fetch_package(&package_name, version_req).await?;
            let pkg_deps = pkg.1.dependencies.clone();

            let should_download = self
                .dependencies
                .lock()
                .map(|mut deps| {
                    if !deps.iter().any(|(package, version)| {
                        package.name == pkg.0.name && pkg.1.version == version.version
                    }) {
                        deps.push(pkg);
                        true
                    } else {
                        false
                    }
                })
                .await;

            if !should_download {
                return Ok(());
            }

            let mut workers = FuturesUnordered::new();

            self.total_dependencies.store(
                self.total_dependencies.load(Ordering::Relaxed) + 1,
                Ordering::Relaxed,
            );

            for (name, version) in pkg_deps {
                // Increase total
                self.total_dependencies.store(
                    self.total_dependencies.load(Ordering::Relaxed) + 1,
                    Ordering::Relaxed,
                );

                let pkg_name = name.clone();
                let mut self_copy = self.clone();
                workers.push(tokio::spawn(async move {
                    let res = self_copy
                        .get_dependency_tree(
                            pkg_name,
                            Some(
                                version
                                    .parse()
                                    .map_err(|_| anyhow!("Could not parse dependency version"))?,
                            ),
                        )
                        .await;

                    // Increase completed
                    self_copy.progress_sender.send(()).await.ok();

                    res
                }));
            }

            loop {
                match workers.next().await {
                    Some(result) => result??,
                    None => break,
                }
            }

            self.progress_sender.send(()).await.ok();

            Ok(())
        }
        .boxed()
    }
}<|MERGE_RESOLUTION|>--- conflicted
+++ resolved
@@ -195,13 +195,8 @@
     }
 
     // Add new package
-<<<<<<< HEAD
     async fn add_package(app: Arc<App>, package: &Package, version: &Version) {
-        let pb = ProgressBar::new(9999999);
-=======
-    async fn add_package(app: Arc<App>, (package, version): (Package, Version)) {
         let pb = ProgressBar::new(0);
->>>>>>> cd4c2de0
         let text = format!("{}", "Installing Packages".bright_cyan());
 
         pb.set_style(
