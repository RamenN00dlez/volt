--- conflicted
+++ resolved
@@ -17,11 +17,7 @@
 //! Add a package to your dependencies for your project.
 
 // Std Imports
-<<<<<<< HEAD
 use std::{fs::File, sync::atomic::AtomicI16};
-=======
-use std::fs::File;
->>>>>>> 5d634812
 use std::{io, sync::Arc};
 
 // Library Imports
@@ -31,15 +27,11 @@
 use futures::{future::BoxFuture, stream::FuturesUnordered, FutureExt, StreamExt};
 use indicatif::{ProgressBar, ProgressStyle};
 use sha1::{Digest, Sha1};
-<<<<<<< HEAD
 use tokio::{
     self,
     sync::{mpsc, Mutex},
     task::JoinHandle,
 };
-=======
-use tokio::{self, sync::Mutex};
->>>>>>> 5d634812
 
 // Crate Level Imports
 use crate::classes::package::{Package, Version};
@@ -111,7 +103,6 @@
         let lock_file = LockFile::load(app.lock_file_path.to_path_buf())
             .unwrap_or_else(|_| LockFile::new(app.lock_file_path.to_path_buf()));
 
-<<<<<<< HEAD
         let (tx, mut rx) = mpsc::channel(100);
         let add = Add::new(lock_file.clone(), tx);
 
@@ -163,117 +154,75 @@
         let dependencies = Arc::try_unwrap(add.dependencies)
             .map_err(|_| anyhow!("Unable to read dependencies"))?
             .into_inner();
-        for (package, version) in dependencies {
-            let mut handles: Vec<JoinHandle<Result<()>>> =
-=======
-        let mut add = Add {
-            lock_file: lock_file.clone(),
-            dependencies: Arc::new(Mutex::new(Vec::with_capacity(1))),
-        };
-
-        for package_name in &packages {
-            add.get_dependency_tree(package_name.clone(), None).await?;
-        }
-
-        println!("{}", "Generating packages".bright_blue());
-
-        for package_name in packages {
-            let (package, version) = Self::fetch_package(&package_name, None).await?;
-
-            lock_file.add(
-                (
-                    package_name.clone(),
-                    format!("^{}", package.dist_tags.latest),
-                ),
-                DependencyLock {
-                    name: package_name.clone(),
-                    version: package.dist_tags.latest.clone(),
-                    tarball: version.dist.tarball.clone(),
-                    sha1: version.dist.shasum.clone(),
-                    dependencies: version.dependencies.clone(),
-                },
-            );
-
-            let mut handles: Vec<tokio::task::JoinHandle<std::result::Result<(), anyhow::Error>>> =
->>>>>>> 5d634812
-                Vec::with_capacity(version.dependencies.len());
-            add.dependencies
-                .lock()
-                .map(|deps| {
-                    deps.iter()
-                        .map(|(dep, ver)| {
-                            let app = app.clone();
-                            let d_clone = dep.clone();
-                            let version = ver.clone();
-                            // let dependency = dep.name.clone();
-                            let handle = tokio::spawn(async move {
-                                // println!("Getting dep: {}", &dependency);
-                                Add::add_package(app, Arc::new(d_clone), Arc::new(version)).await;
-                                // println!("Completed: {}", &dependency);
-                                Result::<_>::Ok(())
-                            });
-                            handles.push(handle);
-                        })
-                        .collect::<Vec<_>>()
-                })
-                .await;
-
-            let progress_bar = ProgressBar::new(9999999);
-            let text = format!("{}", "Installing Packages".bright_cyan());
-
-            progress_bar.clone().set_style(
-                ProgressStyle::default_spinner()
-                    .template(
-                        ("{spinner:.green}".to_string() + format!(" {}", text).as_str()).as_str(),
-                    )
-                    .tick_strings(&["┤", "┘", "┴", "└", "├", "┌", "┬", "┐"]),
-            );
-
-            let pb = progress_bar.clone();
-
-            let completed = Arc::new(AtomicBool::new(false));
-
-            let completed_clone = completed.clone();
-
+
+        let mut handles: Vec<JoinHandle<std::result::Result<(), anyhow::Error>>> =
+            Vec::with_capacity(dependencies.len());
+
+        for (dep, ver) in dependencies {
+            let app = app.clone();
+            let d_clone = dep.clone();
+            let version = ver.clone();
+            // let dependency = dep.name.clone();
             let handle = tokio::spawn(async move {
-                while !completed_clone.load(Ordering::Relaxed) {
-                    progress_bar.inc(5);
-                    tokio::time::sleep(std::time::Duration::from_millis(100)).await;
-                }
-                progress_bar.finish_and_clear();
+                // println!("Getting dep: {}", &dependency);
+                Add::add_package(app, Arc::new(d_clone), Arc::new(version)).await;
+                // println!("Completed: {}", &dependency);
+                Result::<_>::Ok(())
             });
-
-            let app = app.clone();
-            handles.push(tokio::spawn(async move {
-                let path = download_tarball(&app, &package).await;
-
-                extract_tarball(&path, &package, pb.clone())
-                    .await
-                    .with_context(|| {
-                        format!("Unable to extract tarball for package '{}'", &package.name)
-                    })?;
-
-                let mut file = File::open(path).unwrap();
-                let mut hasher = Sha1::new();
-                io::copy(&mut file, &mut hasher).unwrap();
-                let hash = format!("{:x}", hasher.finalize());
-
-                if hash == version.dist.shasum {
-                    // Verified Checksum
-                    // pb.println(format!("{}", "Successfully Verified Hash".bright_green()));
-                } else {
-                    pb.println(format!("{}", "Failed To Verify".bright_red()));
-                }
-
-                Result::<_>::Ok(())
-            }));
-
-            for handle in handles {
-                let _ = handle.await;
-            }
-            completed.store(true, Ordering::Relaxed);
+            handles.push(handle);
+        }
+
+        let progress_bar = ProgressBar::new(9999999);
+        let text = format!("{}", "Installing Packages".bright_cyan());
+
+        progress_bar.clone().set_style(
+            ProgressStyle::default_spinner()
+                .template(("{spinner:.green}".to_string() + format!(" {}", text).as_str()).as_str())
+                .tick_strings(&["┤", "┘", "┴", "└", "├", "┌", "┬", "┐"]),
+        );
+
+        let completed = Arc::new(AtomicBool::new(false));
+
+        let completed_clone = completed.clone();
+
+        let handle = tokio::spawn(async move {
+            while !completed_clone.load(Ordering::Relaxed) {
+                progress_bar.inc(5);
+                tokio::time::sleep(std::time::Duration::from_millis(100)).await;
+            }
+            progress_bar.finish_and_clear();
+        });
+
+        // let app = app.clone();
+        // handles.push(tokio::spawn(async move {
+        //     let path = download_tarball(&app, &package).await;
+
+        //     extract_tarball(&path, &package, pb.clone())
+        //         .await
+        //         .with_context(|| {
+        //             format!("Unable to extract tarball for package '{}'", &package.name)
+        //         })?;
+
+        //     let mut file = File::open(path).unwrap();
+        //     let mut hasher = Sha1::new();
+        //     io::copy(&mut file, &mut hasher).unwrap();
+        //     let hash = format!("{:x}", hasher.finalize());
+
+        //     if hash == version.dist.shasum {
+        //         // Verified Checksum
+        //         // pb.println(format!("{}", "Successfully Verified Hash".bright_green()));
+        //     } else {
+        //         pb.println(format!("{}", "Failed To Verify".bright_red()));
+        //     }
+
+        //     Result::<_>::Ok(())
+        // }));
+
+        for handle in handles {
             let _ = handle.await;
         }
+        completed.store(true, Ordering::Relaxed);
+        let _ = handle.await;
 
         // Write to lock file
         lock_file.save().context("Failed to save lock file")?;
@@ -283,7 +232,6 @@
 }
 
 impl Add {
-<<<<<<< HEAD
     fn new(lock_file: LockFile, progress_sender: mpsc::Sender<()>) -> Self {
         Self {
             lock_file,
@@ -293,7 +241,6 @@
         }
     }
 
-=======
     async fn add_package(app: Arc<App>, package: Arc<Package>, version: Arc<Version>) {
         let pb = ProgressBar::new(9999999);
         let text = format!("{}", "Installing Packages".bright_cyan());
@@ -317,10 +264,13 @@
             // Verified Checksum
             // pb.println(format!("{}", "Successfully Verified Hash".bright_green()));
         } else {
-            pb.println(format!("{} {}", "Failed To Verify Checksum For".bright_red(), &package.name.bright_red()));
-        }
-    }
->>>>>>> 5d634812
+            pb.println(format!(
+                "{} {}",
+                "Failed To Verify Checksum For".bright_red(),
+                &package.name.bright_red()
+            ));
+        }
+    }
     async fn fetch_package(
         package_name: &str,
         version_req: Option<semver::VersionReq>,
