--- conflicted
+++ resolved
@@ -31,12 +31,12 @@
 };
 
 // Crate Level Imports
+use crate::classes::voltapi::VoltResponse;
 use crate::model::http_manager;
 use crate::model::lock_file::LockFile;
 use crate::utils::download_tarball;
 use crate::utils::App;
 use crate::VERSION;
-use crate::classes::voltapi::VoltResponse;
 use crate::{
     classes::package::{Package, Version},
     utils::PROGRESS_CHARS,
@@ -101,8 +101,23 @@
         // let package_file = PackageJson::from("package.json");
 
         // Deserializing volt api into struct (temporary)
-        let response = reqwest::get("http://volt-api.b-cdn.net/react.json").await.unwrap_or_else(|e| println!("{} {}", "error".bright_red(), e)).text().await.unwrap_or_else(|e| println!("{} {}", "error".bright_red(), e));
-        let data = serde_json::from_str::<VoltResponse>(&response).unwrap_or_else(|e| println!("{} {}", "error".bright_red(), e));
+        let response = reqwest::get("http://volt-api.b-cdn.net/react.json")
+            .await
+            .unwrap_or_else(|e| {
+                println!("{} {}", "error".bright_red(), e);
+                std::process::exit(1);
+            })
+            .text()
+            .await
+            .unwrap_or_else(|e| {
+                println!("{} {}", "error".bright_red(), e);
+                std::process::exit(1);
+            });
+
+        let data = serde_json::from_str::<VoltResponse>(&response).unwrap_or_else(|e| {
+            println!("{} {}", "error".bright_red(), e);
+            std::process::exit(1);
+        });
         println!("data: {:?}", data);
 
         let lock_file = LockFile::load(app.lock_file_path.to_path_buf())
@@ -124,26 +139,26 @@
                 )),
         );
 
-        let mut workers = FuturesUnordered::new();
+        // let mut workers = FuturesUnordered::new();
 
         let progress_bar = &progress_bar;
 
         // This will improve add times too
-        for package_name in packages {
-            let mut add = add.clone();
-            workers.push(async move {
-                add.get_dependencies(package_name.clone(), None)
-                    .await
-                    .map(|_| progress_bar.inc(1))
-            });
-        }
-
-        loop {
-            match workers.next().await {
-                Some(result) => result?,
-                None => break,
-            }
-        }
+        // for package_name in packages {
+        //     let mut add = add.clone();
+        //     workers.push(async move {
+        //         add.get_dependencies(package_name.clone(), None)
+        //             .await
+        //             .map(|_| progress_bar.inc(1))
+        //     });
+        // }
+
+        // loop {
+        //     match workers.next().await {
+        //         Some(result) => result?,
+        //         None => break,
+        //     }
+        // }
 
         progress_bar.finish_with_message("[OK]".bright_green().to_string());
 
@@ -374,144 +389,119 @@
     //     .boxed()
     // }
 
-    async fn get_dependencies(
-        &mut self,
-        package_name: String,
-        version_req: Option<semver::VersionReq>,
-    ) -> Result<()> {
-        let (package, version) = Add::fetch_package(package_name.as_str(), None).await?;
-
-        let dependencies = &package
-            .versions
-            .get(package.dist_tags.latest.as_str())
-            .unwrap()
-            .dependencies;
-
-        if dependencies.len() > 0 {
-            let response = http_manager::get_dependencies(package_name.as_str()).await;
-            let data: Value = serde_json::from_str(response.as_str()).unwrap();
-
-            let mut dependencies = vec![];
-
-            if version_req.is_some() {
-                let deps: Vec<String> = data["dependencies"][version_req.unwrap().to_string()]
-                    .as_array()
-                    .ok_or_else(|| {
-                        anyhow::Error::msg("Failed to parse dependencies from server response.")
-                    })?
-                    .into_iter()
-                    .map(|value| value.to_string())
-                    .collect();
-
-                let mut workers = FuturesUnordered::new();
-
-                for dep in deps.iter() {
-                    workers.push(async move {
-                        let data = Add::fetch_package(dep.as_str(), None)
-                            .await
-                            .context("Failed to fetch a package from the registry.")?;
-
-                        Result::<(Package, Version), anyhow::Error>::Ok(data)
-                    });
-                }
-
-                loop {
-                    match workers.next().await {
-                        Some(result) => dependencies.push(result?),
-                        None => break,
-                    }
-                }
-
-<<<<<<< HEAD
-                self.dependencies = Arc::new(Mutex::new(dependencies));
-
-                Ok(())
-            } else {
-                // Get latest version
-                let latest_version = &data["dependencies"]
-                    .as_object()
-                    .ok_or_else(|| {
-                        anyhow::Error::msg("Failed to parse dependencies from server response.")
-                    })?
-                    .keys()
-                    .into_iter()
-                    .map(|value| value.to_string())
-                    .collect::<Vec<String>>()[0];
-
-                let deps: Vec<String> = data["dependencies"][latest_version.to_owned()]
-                    .as_object()
-                    .ok_or_else(|| {
-                        anyhow::Error::msg("Failed to parse dependencies from server response.")
-                    })?
-                    .keys()
-                    .into_iter()
-                    .map(|value| value.to_string())
-                    .collect();
-
-                let mut workers = FuturesUnordered::new();
-=======
-            Ok(())
-        } else {
-            // Get latest version
-            let latest_version = &data["dependencies"]
-                .as_object()
-                .ok_or_else(|| {
-                    anyhow::Error::msg("Failed to parse dependencies from server response. [latest_version]")
-                })?
-                .keys()
-                .into_iter()
-                .map(|value| value.to_string())
-                .collect::<Vec<String>>()[0];
-
-            let deps: Vec<String> = data["dependencies"][latest_version.to_owned()]
-                .as_object()
-                .ok_or_else(|| {
-                    anyhow::Error::msg("Failed to parse dependencies from server response. [deps]")
-                })?
-                .keys()
-                .into_iter()
-                .map(|value| value.to_string())
-                .collect();
-
-            let mut workers = FuturesUnordered::new();
-
-            for dep in deps.iter() {
-                workers.push(async move {
-                    // println!("Getting: {}", dep);
-                    let data = Add::fetch_package(dep.as_str(), None)
-                        .await
-                        .context("Failed to fetch a package from the registry.")?;
-                    // println!("Got: {}", dep);
-                    Result::<(Package, Version), anyhow::Error>::Ok(data)
-                });
-            }
->>>>>>> 672edda9
-
-                for dep in deps.iter() {
-                    workers.push(async move {
-                        let data = Add::fetch_package(dep.as_str(), None)
-                            .await
-                            .context("Failed to fetch a package from the registry.")?;
-                        Result::<(Package, Version), anyhow::Error>::Ok(data)
-                    });
-                }
-
-                loop {
-                    match workers.next().await {
-                        Some(result) => dependencies.push(result?),
-                        None => break,
-                    }
-                }
-
-                dependencies.push((package, version));
-
-                self.dependencies = Arc::new(Mutex::new(dependencies));
-
-                Ok(())
-            }
-        } else {
-            self.dependencies = Arc::new(Mutex::new(vec![(package, version)]));
-            Ok(())
-        }
-    }
+    // async fn get_dependencies(
+    //     &mut self,
+    //     package_name: String,
+    //     version_req: Option<semver::VersionReq>,
+    // ) -> Result<()> {
+    //     let (package, version) = Add::fetch_package(package_name.as_str(), None).await?;
+
+    //     let dependencies = &package
+    //         .versions
+    //         .get(package.dist_tags.latest.as_str())
+    //         .unwrap()
+    //         .dependencies;
+
+    //     if dependencies.len() > 0 {
+    //         let response = http_manager::get_dependencies(package_name.as_str()).await;
+    //         let data: Value = serde_json::from_str(response.as_str()).unwrap();
+
+    //         let mut dependencies = vec![];
+
+    //         if version_req.is_some() {
+    //             let deps: Vec<String> = data["dependencies"][version_req.unwrap().to_string()]
+    //                 .as_array()
+    //                 .ok_or_else(|| {
+    //                     anyhow::Error::msg("Failed to parse dependencies from server response.")
+    //                 })?
+    //                 .into_iter()
+    //                 .map(|value| value.to_string())
+    //                 .collect();
+
+    //             let mut workers = FuturesUnordered::new();
+
+    //             for dep in deps.iter() {
+    //                 workers.push(async move {
+    //                     let data = Add::fetch_package(dep.as_str(), None)
+    //                         .await
+    //                         .context("Failed to fetch a package from the registry.")?;
+
+    //                     Result::<(Package, Version), anyhow::Error>::Ok(data)
+    //                 });
+    //             }
+
+    //             loop {
+    //                 match workers.next().await {
+    //                     Some(result) => dependencies.push(result?),
+    //                     None => break,
+    //                 }
+    //             }
+
+    //             Ok(())
+    //         } else {
+    //             // Get latest version
+    //             let latest_version = &data["dependencies"]
+    //                 .as_object()
+    //                 .ok_or_else(|| {
+    //                     anyhow::Error::msg(
+    //                         "Failed to parse dependencies from server response. [latest_version]",
+    //                     )
+    //                 })?
+    //                 .keys()
+    //                 .into_iter()
+    //                 .map(|value| value.to_string())
+    //                 .collect::<Vec<String>>()[0];
+
+    //             let deps: Vec<String> = data["dependencies"][latest_version.to_owned()]
+    //                 .as_object()
+    //                 .ok_or_else(|| {
+    //                     anyhow::Error::msg(
+    //                         "Failed to parse dependencies from server response. [deps]",
+    //                     )
+    //                 })?
+    //                 .keys()
+    //                 .into_iter()
+    //                 .map(|value| value.to_string())
+    //                 .collect();
+
+    //             let mut workers = FuturesUnordered::new();
+
+    //             for dep in deps.iter() {
+    //                 workers.push(async move {
+    //                     // println!("Getting: {}", dep);
+    //                     let data = Add::fetch_package(dep.as_str(), None)
+    //                         .await
+    //                         .context("Failed to fetch a package from the registry.")?;
+    //                     // println!("Got: {}", dep);
+    //                     Result::<(Package, Version), anyhow::Error>::Ok(data)
+    //                 });
+    //             }
+
+    //             for dep in deps.iter() {
+    //                 workers.push(async move {
+    //                     let data = Add::fetch_package(dep.as_str(), None)
+    //                         .await
+    //                         .context("Failed to fetch a package from the registry.")?;
+    //                     Result::<(Package, Version), anyhow::Error>::Ok(data)
+    //                 });
+    //             }
+
+    //             loop {
+    //                 match workers.next().await {
+    //                     Some(result) => dependencies.push(result?),
+    //                     None => break,
+    //                 }
+    //             }
+
+    //             dependencies.push((package, version));
+
+    //             self.dependencies = Arc::new(Mutex::new(dependencies));
+
+    //             Ok(())
+    //         }
+    //     } else {
+    //         self.dependencies = Arc::new(Mutex::new(vec![(package, version)]));
+    //         Ok(())
+    //     }
+    // }
 }