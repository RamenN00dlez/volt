/*
Copyright 2021 Volt Contributors
Licensed under the Apache License, Version 2.0 (the "License");
you may not use this file except in compliance with the License.
You may obtain a copy of the License at
http://www.apache.org/licenses/LICENSE-2.0
Unless required by applicable law or agreed to in writing, software
distributed under the License is distributed on an "AS IS" BASIS,
WITHOUT WARRANTIES OR CONDITIONS OF ANY KIND, either express or implied.
See the License for the specific language governing permissions and
limitations under the License.
*/

//! Add a package to the dependencies for your project.

use crate::{
    core::model::lock_file::{DependencyID, DependencyLock, LockFile},
    core::utils::voltapi::VoltPackage,
    core::utils::{constants::PROGRESS_CHARS, install_package, npm, print_elapsed, State},
    core::utils::{fetch_dep_tree, package::PackageJson},
    core::{command::Command, VERSION},
    App,
};

<<<<<<< HEAD
=======
use std::sync::Arc;

>>>>>>> b383e740
use async_trait::async_trait;
use colored::Colorize;
use futures::{stream::FuturesUnordered, StreamExt, TryStreamExt};
use indicatif::{ProgressBar, ProgressStyle};
use miette::Result;

use std::{collections::HashMap, sync::Arc};

#[derive(Clone, Debug)]
pub struct PackageInfo {
    pub name: String,
    pub version: Option<String>,
}

/// Struct implementation for the `Add` command.
#[derive(Clone)]
pub struct Add {}

#[async_trait]
impl Command for Add {
    /// Display a help menu for the `volt add` command.
    fn help() -> String {
        format!(
            r#"volt {}

            Add a package to your project's dependencies.
            Usage: {} {} {} {}
            Options:

            {} {} Output the version number.
            {} {} Output verbose messages on internal operations.
            {} {} Adds package as a dev dependency
            {} {} Disable progress bar."#,
            VERSION.bright_green().bold(),
            "volt".bright_green().bold(),
            "add".bright_purple(),
            "[packages]".white(),
            "[flags]".white(),
            "--version".blue(),
            "(-ver)".yellow(),
            "--verbose".blue(),
            "(-v)".yellow(),
            "--dev".blue(),
            "(-D)".yellow(),
            "--no-progress".blue(),
            "(-np)".yellow()
        )
    }

    /// Execute the `volt add` command
    ///
    /// Adds a package to dependencies for your project.
    /// ## Arguments
    /// * `app` - Instance of the command (`Arc<App>`)
    /// ## Examples
    /// ```rust
    /// // Add react to your dependencies with logging level verbose
    /// // .exec() is an async call so you need to await it
    /// Add.exec(app).await;
    /// ```
    /// ## Returns
    /// * `Result<()>`
    async fn exec(app: Arc<App>) -> Result<()> {
        // Get input packages
        let mut packages = app.get_packages()?;

        // Load the existing package.json file
        let (mut package_file, _package_file_path) = PackageJson::open("package.json")?;

        // Construct a path to the local and global lockfile.
        let lockfile_path = &app.lock_file_path;

        let global_lockfile = &app.home_dir.join(".global.lock");

        // Load local and global lockfiles.
        let mut lock_file =
            LockFile::load(lockfile_path).unwrap_or_else(|_| LockFile::new(lockfile_path));

        let mut global_lock_file =
            LockFile::load(global_lockfile).unwrap_or_else(|_| LockFile::new(global_lockfile));

        // Create progress bar for resolving dependencies.

        let progress_bar = ProgressBar::new(packages.len() as u64);

        progress_bar.set_style(
            ProgressStyle::default_bar()
                .progress_chars(PROGRESS_CHARS)
                .template(&format!(
                    "{} [{{bar:40.green/magenta}}] {{msg:.blue}}",
                    "Resolving Dependencies".bright_blue()
                )),
        );

        let start = std::time::Instant::now();

        // Fetch npm data including hash to fetch dependencies
        let data = npm::get_versions(&packages).await?;

        // Fetch pre-flattened dependency trees from the registry
        let responses = fetch_dep_tree(&data, &progress_bar).await?;

        let mut dependencies: Vec<VoltPackage> = vec![];

        for res in responses.iter() {
            println!("{:?}", res);
            let current_version = res.versions.get(&res.version).unwrap();

            dependencies.push(current_version.to_owned());
        }

        progress_bar.finish_with_message("[OK]".bright_green().to_string());

        print_elapsed(dependencies.len(), start.elapsed().as_secs_f32());

        let mut dependencies: Vec<_> = dependencies
            .iter()
            .map(|object| {
                let mut lock_dependencies: Vec<String> = vec![];

                if let Some(peer_deps) = &object.peer_dependencies {
                    for dep in peer_deps {
                        if !crate::core::utils::check_peer_dependency(dep) {
                            progress_bar.println(format!(
                                "{}{} {} has unmet peer dependency {}",
                                " warn ".black().bright_yellow(),
                                ":",
                                object.name.bright_cyan(),
                                &dep.bright_yellow()
                            ));
                        }
                    }
                }

                if let Some(dependencies) = &object.dependencies {
                    for dep in dependencies {
                        lock_dependencies.push(dep.to_string());
                    }
                }

                let object_instance = object.clone();

                lock_file.dependencies.insert(
                    DependencyID(object_instance.name, object_instance.version),
                    DependencyLock {
                        name: object.name.clone(),
                        version: object.version.clone(),
                        tarball: object.tarball.clone(),
                        integrity: object.integrity.clone(),
                        dependencies: lock_dependencies.clone(),
                    },
                );

                let second_instance = object.clone();

                global_lock_file.dependencies.insert(
                    DependencyID(second_instance.name, second_instance.version),
                    DependencyLock {
                        name: object.name.clone(),
                        version: object.version.clone(),
                        tarball: object.tarball.clone(),
                        integrity: object.integrity.clone(),
                        dependencies: lock_dependencies,
                    },
                );

                object
            })
            .collect();

        for dep in dependencies.iter() {
            for package in packages.iter_mut() {
                if dep.name == package.name {
                    package.version = Some(dep.version.clone());
                }
            }
        }

        let progress_bar = ProgressBar::new(dependencies.len() as u64);

        progress_bar.set_style(
            ProgressStyle::default_bar()
                .progress_chars(PROGRESS_CHARS)
                .template(&format!(
                    "{} [{{bar:40.green/magenta}}] {{msg:.blue}}",
                    "Installing Packages".bright_blue()
                )),
        );

        dependencies.dedup();

        dependencies
            .into_iter()
            .map(|v| install_package(&app, v, State {}))
            .collect::<FuturesUnordered<_>>()
            .inspect(|_| progress_bar.inc(1))
            .try_collect::<()>()
            .await
            .unwrap();

        progress_bar.finish();

        for package in packages {
            package_file.add_dependency(package);
        }

        package_file.save()?;
        global_lock_file.save()?;
        lock_file.save()?;

        Ok(())
    }
}<|MERGE_RESOLUTION|>--- conflicted
+++ resolved
@@ -22,11 +22,6 @@
     App,
 };
 
-<<<<<<< HEAD
-=======
-use std::sync::Arc;
-
->>>>>>> b383e740
 use async_trait::async_trait;
 use colored::Colorize;
 use futures::{stream::FuturesUnordered, StreamExt, TryStreamExt};
