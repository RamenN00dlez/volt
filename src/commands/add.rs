--- conflicted
+++ resolved
@@ -149,22 +149,12 @@
             .map_err(|_| anyhow!("Unable to read dependencies"))?
             .into_inner();
 
-<<<<<<< HEAD
-            for (dep, ver) in dependencies {
-                let app = app.clone();
-                workers.push(async move {
-                    Add::add_package(app, (dep, ver)).await;
-                });
-            }
-=======
         let mut workers = FuturesUnordered::new();
->>>>>>> 96635ebe
-
-        for (dep, _ver) in dependencies {
+
+        for (dep, ver) in dependencies {
             let app = app.clone();
-            let dep_name = dep.name;
             workers.push(async move {
-                Add::add_package(app, &dep_name).await;
+                Add::add_package(app, (dep, ver)).await;
             });
         }
 
@@ -204,12 +194,8 @@
         }
     }
 
-<<<<<<< HEAD
     // Add new package
     async fn add_package(app: Arc<App>, (package, version): (Package, Version)) {
-=======
-    async fn add_package(app: Arc<App>, package_name: &str) {
->>>>>>> 96635ebe
         let pb = ProgressBar::new(9999999);
         let text = format!("{}", "Installing Packages".bright_cyan());
 
