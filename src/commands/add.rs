/*
Copyright 2021 Volt Contributors
Licensed under the Apache License, Version 2.0 (the "License");
you may not use this file except in compliance with the License.
You may obtain a copy of the License at
    http://www.apache.org/licenses/LICENSE-2.0
Unless required by applicable law or agreed to in writing, software
distributed under the License is distributed on an "AS IS" BASIS,
WITHOUT WARRANTIES OR CONDITIONS OF ANY KIND, either express or implied.
See the License for the specific language governing permissions and
limitations under the License.
*/

//! Add a package to your dependencies for your project.

// Std Imports
use std::{fs::File, sync::atomic::AtomicI16};
use std::{io, sync::Arc};

// Library Imports
use anyhow::{anyhow, Context, Result};
use async_trait::async_trait;
use colored::Colorize;
use futures::{future::BoxFuture, stream::FuturesUnordered, FutureExt, StreamExt};
use indicatif::{ProgressBar, ProgressStyle};
use sha1::{Digest, Sha1};
use tokio::{
    self,
    sync::{mpsc, Mutex},
};

// Crate Level Imports
use crate::model::http_manager;
use crate::model::lock_file::LockFile;
use crate::utils::App;
use crate::utils::{download_tarball, extract_tarball};
use crate::VERSION;
use crate::{
    classes::package::{Package, Version},
    utils::PROGRESS_CHARS,
};
use std::sync::atomic::Ordering;

// Super Imports
use super::Command;

/// Struct implementation for the `Add` command.
#[derive(Clone)]
pub struct Add {
    lock_file: LockFile,
    dependencies: Arc<Mutex<Vec<(Package, Version)>>>,
    total_dependencies: Arc<AtomicI16>,
    progress_sender: mpsc::Sender<()>,
}

#[async_trait]
impl Command for Add {
    /// Display a help menu for the `volt add` command.
    fn help() -> String {
        format!(
            r#"volt {}
    
Add a package to your dependencies for your project.
Usage: {} {} {} {}
Options: 
    
  {} {} Output the version number.
  {} {} Output verbose messages on internal operations.
  {} {} Disable progress bar."#,
            VERSION.bright_green().bold(),
            "volt".bright_green().bold(),
            "add".bright_purple(),
            "[packages]".white(),
            "[flags]".white(),
            "--version".blue(),
            "(-ver)".yellow(),
            "--verbose".blue(),
            "(-v)".yellow(),
            "--no-progress".blue(),
            "(-np)".yellow()
        )
    }

    /// Execute the `volt add` command
    ///
    /// Adds a package to dependencies for your project.
    /// ## Arguments
    /// * `app` - Instance of the command (`Arc<App>`)
    /// * `packages` - List of packages to add (`Vec<String>`)
    /// * `flags` - List of flags passed in through the CLI (`Vec<String>`)
    /// ## Examples
    /// ```
    /// // Add react to your dependencies with logging level verbose
    /// // .exec() is an async call so you need to await it
    /// Add.exec(app, vec!["react"], vec!["--verbose"]).await;
    /// ```
    /// ## Returns
    /// * `Result<()>`
    async fn exec(app: Arc<App>, packages: Vec<String>, _flags: Vec<String>) -> Result<()> {
        let lock_file = LockFile::load(app.lock_file_path.to_path_buf())
            .unwrap_or_else(|_| LockFile::new(app.lock_file_path.to_path_buf()));

        let (tx, mut rx) = mpsc::channel(100);
        let add = Add::new(lock_file.clone(), tx);

        {
            let mut add = add.clone();
            let packages = packages.clone();
            tokio::spawn(async move {
                for package_name in packages {
                    add.get_dependency_tree(package_name.clone(), None)
                        .await
                        .ok();
                }
            });
        }

        let progress_bar = ProgressBar::new(1);

<<<<<<< HEAD
        progress_bar.set_style(
            ProgressStyle::default_bar()
                .progress_chars(PROGRESS_CHARS)
=======
        let mut progress_chars = "";

        if cfg!(windows) {
            progress_chars = "=> "
        } else {
            progress_chars = "▰▱"
        }

        progress_bar.set_style(
            ProgressStyle::default_bar()
                .progress_chars(progress_chars)
>>>>>>> 5560124d
                .template(&format!(
                    "{} [{{bar:40.magenta/blue}}] {{msg:.blue}}",
                    "Fetching dependencies".bright_blue()
                )),
        );

        let mut done: i16 = 0;
        while let Some(_) = rx.recv().await {
            done += 1;
            let total = add.total_dependencies.load(Ordering::Relaxed);
            if done == total {
                break;
            }
            progress_bar.set_length(total as u64);
            progress_bar.set_position(done as u64);
        }
        progress_bar.finish_with_message("[OK]".bright_green().to_string());

        println!(
            "Loaded {} dependencies.",
            add.dependencies
                .lock()
                .map(|deps| deps
                    .iter()
                    .map(|(dep, ver)| format!("{}: {}", dep.name, ver.version))
                    .collect::<Vec<_>>()
                    .len())
                .await
        );

        let dependencies = Arc::try_unwrap(add.dependencies)
            .map_err(|_| anyhow!("Unable to read dependencies"))?
            .into_inner();

        let mut workers = FuturesUnordered::new();

        for (dep, ver) in dependencies {
            let app = app.clone();
            workers.push(async move {
                Add::add_package(app, &dep, &ver).await;
            });
        }

        let progress_bar = ProgressBar::new(workers.len() as u64);

        progress_bar.set_style(
            ProgressStyle::default_bar()
<<<<<<< HEAD
                .progress_chars(PROGRESS_CHARS)
=======
                .progress_chars(progress_chars)
>>>>>>> 5560124d
                .template(&format!(
                    "{} [{{bar:40.magenta/blue}}] {{msg:.blue}} {{pos}} / {{len}}",
                    "Installing packages".bright_blue()
                )),
        );

        loop {
            match workers.next().await {
                Some(_) => progress_bar.inc(1),
                None => break,
            }
        }

        progress_bar.finish_with_message("[OK]".bright_green().to_string());

        // Write to lock file
        lock_file.save().context("Failed to save lock file")?;

        Ok(())
    }
}

impl Add {
    fn new(lock_file: LockFile, progress_sender: mpsc::Sender<()>) -> Self {
        Self {
            lock_file,
            dependencies: Arc::new(Mutex::new(Vec::with_capacity(1))),
            total_dependencies: Arc::new(AtomicI16::new(0)),
            progress_sender,
        }
    }

    // Add new package
    async fn add_package(app: Arc<App>, package: &Package, version: &Version) {
        let pb = ProgressBar::new(0);
        let text = format!("{}", "Installing Packages".bright_cyan());

        pb.set_style(
            ProgressStyle::default_spinner()
                .template(("{spinner:.green}".to_string() + format!(" {}", text).as_str()).as_str())
                .tick_strings(&["┤", "┘", "┴", "└", "├", "┌", "┬", "┐"]),
        );

        let tarball_path = download_tarball(&app, &package).await;

        extract_tarball(&tarball_path, &package, pb.clone())
            .await
            .with_context(|| format!("Unable to extract tarball for package '{}'", &package.name))
            .unwrap();

        let mut file = File::open(tarball_path).unwrap();
        let mut hasher = Sha1::new();
        io::copy(&mut file, &mut hasher).unwrap();
        let hash = format!("{:x}", hasher.finalize());
        if hash == version.dist.shasum {
            // Verified Checksum
            // pb.println(format!("{}", "Successfully Verified Hash".bright_green()));
        } else {
            pb.println(format!(
                "{} {}",
                "Failed To Verify Checksum For".bright_red(),
                &package.name.bright_red()
            ));
        }
    }
    async fn fetch_package(
        package_name: &str,
        version_req: Option<semver::VersionReq>,
    ) -> Result<(Package, Version)> {
        let package = http_manager::get_package(&package_name)
            .await
            .with_context(|| format!("Failed to fetch package '{}'", package_name))?
            .ok_or_else(|| {
                anyhow!(
                    "Package '{}' was not found or is not available",
                    package_name
                )
            })?;

        let version: Version = match &version_req {
            Some(req) => {
                let mut available_versions: Vec<semver::Version> = package
                    .versions
                    .iter()
                    .filter_map(|(k, _)| k.parse().ok())
                    .collect();
                available_versions.sort();
                available_versions.reverse();

                available_versions
                    .into_iter()
                    .find(|v| req.matches(v))
                    .map(|v| package.versions.get(&v.to_string()))
                    .flatten()
            }
            None => package.versions.get(&package.dist_tags.latest),
        }
        .ok_or_else(|| {
            if let Some(req) = version_req {
                anyhow!(
                    "Version {} for '{}' is not found",
                    req.to_string(),
                    &package_name
                )
            } else {
                anyhow!("Unable to find latest version for '{}'", &package_name)
            }
        })?
        .clone();

        Ok((package, version))
    }

    fn get_dependency_tree(
        &mut self,
        package_name: String,
        version_req: Option<semver::VersionReq>,
    ) -> BoxFuture<'_, Result<()>> {
        async move {
            let pkg = Self::fetch_package(&package_name, version_req).await?;
            let pkg_deps = pkg.1.dependencies.clone();

            let should_download = self
                .dependencies
                .lock()
                .map(|mut deps| {
                    if !deps.iter().any(|(package, version)| {
                        package.name == pkg.0.name && pkg.1.version == version.version
                    }) {
                        deps.push(pkg);
                        true
                    } else {
                        false
                    }
                })
                .await;

            if !should_download {
                return Ok(());
            }

            let mut workers = FuturesUnordered::new();

            self.total_dependencies.store(
                self.total_dependencies.load(Ordering::Relaxed) + 1,
                Ordering::Relaxed,
            );

            for (name, version) in pkg_deps {
                // Increase total
                self.total_dependencies.store(
                    self.total_dependencies.load(Ordering::Relaxed) + 1,
                    Ordering::Relaxed,
                );

                let pkg_name = name.clone();
                let mut self_copy = self.clone();
                workers.push(tokio::spawn(async move {
                    let res = self_copy
                        .get_dependency_tree(
                            pkg_name,
                            Some(
                                version
                                    .parse()
                                    .map_err(|_| anyhow!("Could not parse dependency version"))?,
                            ),
                        )
                        .await;

                    // Increase completed
                    self_copy.progress_sender.send(()).await.ok();

                    res
                }));
            }

            loop {
                match workers.next().await {
                    Some(result) => result??,
                    None => break,
                }
            }

            self.progress_sender.send(()).await.ok();

            Ok(())
        }
        .boxed()
    }
}<|MERGE_RESOLUTION|>--- conflicted
+++ resolved
@@ -117,23 +117,9 @@
 
         let progress_bar = ProgressBar::new(1);
 
-<<<<<<< HEAD
         progress_bar.set_style(
             ProgressStyle::default_bar()
                 .progress_chars(PROGRESS_CHARS)
-=======
-        let mut progress_chars = "";
-
-        if cfg!(windows) {
-            progress_chars = "=> "
-        } else {
-            progress_chars = "▰▱"
-        }
-
-        progress_bar.set_style(
-            ProgressStyle::default_bar()
-                .progress_chars(progress_chars)
->>>>>>> 5560124d
                 .template(&format!(
                     "{} [{{bar:40.magenta/blue}}] {{msg:.blue}}",
                     "Fetching dependencies".bright_blue()
@@ -181,11 +167,7 @@
 
         progress_bar.set_style(
             ProgressStyle::default_bar()
-<<<<<<< HEAD
                 .progress_chars(PROGRESS_CHARS)
-=======
-                .progress_chars(progress_chars)
->>>>>>> 5560124d
                 .template(&format!(
                     "{} [{{bar:40.magenta/blue}}] {{msg:.blue}} {{pos}} / {{len}}",
                     "Installing packages".bright_blue()
