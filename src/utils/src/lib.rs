pub mod app;
pub mod constants;
pub mod errors;
pub mod helper;
pub mod npm;
pub mod package;
pub mod volt_api;

use app::App;
use errors::VoltError;
use flate2::read::GzDecoder;
use futures_util::stream::FuturesUnordered;
use futures_util::StreamExt;
use git_config::file::GitConfig;
use git_config::parser::Parser;
use indicatif::ProgressBar;
use isahc::AsyncReadResponseExt;
use jwalk::WalkDir;
use lz4::Decoder;
use miette::DiagnosticResult;
use package::Package;
use reqwest::StatusCode;
use ssri::Algorithm;
use ssri::Integrity;
use std::borrow::Cow;
use std::collections::HashMap;
use std::convert::TryFrom;
use std::env::temp_dir;
use std::ffi::OsStr;
use std::fs::read_to_string;
use std::fs::File;
use std::io::Cursor;
use std::io::Read;
use std::io::Write;
use std::path::Component;
use std::path::{Path, PathBuf};
use std::sync::Arc;
use tar::Archive;
use tokio::fs::create_dir_all;
use tokio::fs::hard_link;
use volt_api::VoltPackage;
use volt_api::VoltResponse;

use crate::constants::MAX_RETRIES;
use crate::volt_api::JSONVoltResponse;

<<<<<<< HEAD
/// decompress lz4 compressed json data
/// lz4 has the fastest decompression speeds
pub fn decompress(data: Vec<u8>) -> Result<Vec<u8>> {
=======
pub fn decompress(data: Vec<u8>) -> DiagnosticResult<Vec<u8>> {
>>>>>>> 1eba2fa4
    // initialize decoded data
    let mut decoded: Vec<u8> = Vec::new();

    // generate cursor (impl `Read`)
    let cursor = Cursor::new(data);

    // initialize a decoder
    let mut decoder = Decoder::new(cursor).map_err(VoltError::DecoderError)?;

    // decode and return data
    decoder
        .read_to_end(&mut decoded)
        .map_err(VoltError::DecoderError)?;

    Ok(decoded)
}

<<<<<<< HEAD
/// convert a JSONVoltResponse -> VoltResponse
pub fn convert(deserialized: JSONVoltResponse) -> VoltResponse {
=======
pub fn convert(deserialized: JSONVoltResponse) -> DiagnosticResult<VoltResponse> {
>>>>>>> 1eba2fa4
    // initialize a hashmap to store the converted versions
    let mut converted_versions: HashMap<String, VoltPackage> = HashMap::new();

    // iterate through all listed dependencies of the latest version of the response
    for version in deserialized.versions.get(&deserialized.latest).unwrap() {
        // access data in the hashmap, not name@version
        let data = version.1;

        // @codemirror/state -> state
        let split = version
            .0
            .split("@")
            .filter(|s| !s.is_empty())
            .collect::<Vec<&str>>();

        let mut package_name = String::new();

        if split.len() == 2 {
            package_name = split[0].to_string();
            if package_name.contains("/") {
                package_name = format!("@{}", package_name);
            }
        }

        // @codemirror/state@1.2.3 -> 1.2.3
        let package_version = version.0.split("@").last().unwrap();

        let integrity: Integrity =
            data.integrity
                .clone()
                .parse()
                .map_err(|_| VoltError::HashParseError {
                    hash: data.integrity.clone(),
                })?;

        let algo = integrity.pick_algorithm();

        let mut hash = integrity
            .hashes
            .into_iter()
            .find(|h| h.algorithm == algo)
            .map(|h| Integrity { hashes: vec![h] })
            .map(|i| i.to_hex().1)
            .ok_or(VoltError::IntegrityConversionError)?;

        match algo {
            Algorithm::Sha1 => {
                hash = format!("sha1-{}", hash);
            }
            Algorithm::Sha512 => {
                hash = format!("sha512-{}", hash);
            }
            _ => {}
        }

        converted_versions.insert(
            version.0.to_string(), // name@version
            VoltPackage {
                name: package_name.to_string(),
                version: package_version.to_string(),
                tarball: data.tarball.clone(),
                bin: data.bin.clone(),
                integrity: hash,
                peer_dependencies: data.peer_dependencies.clone(),
                dependencies: data.dependencies.clone(),
            },
        );
    }

    // create a final hashmap

    let mut final_res: HashMap<String, HashMap<String, VoltPackage>> = HashMap::new();

    final_res.insert(deserialized.latest.to_string(), converted_versions);

    Ok(VoltResponse {
        version: deserialized.latest,
        versions: final_res,
    })
}

// Get response from volt CDN
pub async fn get_volt_response(
    package_name: &String,
    hash: &String,
    package: Option<VoltPackage>,
) -> DiagnosticResult<VoltResponse> {
    // number of retries
    let mut retries = 0;

    // only 1 package, zero dependencies
    if package.is_some() {
        let package = package.as_ref().unwrap();

        let mut versions: HashMap<String, HashMap<String, VoltPackage>> = HashMap::new();

        let mut nested_versions: HashMap<String, VoltPackage> = HashMap::new();

        nested_versions.insert(
            format!("{}{}", package.name, package.version),
            package.clone(),
        );

        versions.insert(package.clone().version, nested_versions);

        return Ok(VoltResponse {
            version: package.clone().version,
            versions,
        });
    }
    // loop until MAX_RETRIES reached.
    loop {
        // get a response
        let mut response =
            isahc::get_async(format!("http://push-2105.5centscdn.com/{}.json", hash))
                .await
                .map_err(VoltError::NetworkError)?;

        // check the status of the response
        match response.status() {
            // 200 (OK)
            StatusCode::OK => {
                let mut buf: Vec<u8> = vec![];

                response
                    .copy_to(&mut buf)
                    .await
                    .map_err(VoltError::NetworkRecError)?;

                // decompress using lz4
                let decoded = decompress(buf)?;

                let deserialized: JSONVoltResponse =
                    serde_json::from_slice(&decoded).map_err(|_| VoltError::DeserializeError)?;

                let converted = convert(deserialized)?;

                return Ok(converted);
            }
            // 429 (TOO_MANY_REQUESTS)
            StatusCode::TOO_MANY_REQUESTS => Err(VoltError::TooManyRequests {
                url: format!("http://registry.voltpkg.com/{}", package_name),
                package_name: package_name.to_string(),
            })?,
            // 400 (BAD_REQUEST)
            StatusCode::BAD_REQUEST => Err(VoltError::BadRequest {
                url: format!("http://registry.voltpkg.com/{}", package_name),
                package_name: package_name.to_string(),
            })?,
            // 404 (NOT_FOUND)
            StatusCode::NOT_FOUND => {
                if retries == MAX_RETRIES {
                    Err(VoltError::PackageNotFound {
                        url: format!("http://registry.voltpkg.com/{}", package_name),
                        package_name: package_name.to_string(),
                    })?
                }
            }
            // Other Errors
            _ => {
                // Stop at MAX_RETRIES
                if retries == MAX_RETRIES {
                    Err(VoltError::NetworkUnknownError {
                        url: format!("http://registry.voltpkg.com/{}", package_name),
                        package_name: package_name.to_string(),
                        code: response.status().as_str().to_string(),
                    })?
                }
            }
        }

        // Increment no. retries
        retries += 1;
    }
}

pub async fn get_volt_response_multi(
    versions: &Vec<(String, String, String, Option<VoltPackage>)>,
    pb: &ProgressBar,
) -> Vec<DiagnosticResult<VoltResponse>> {
    versions
        .into_iter()
        .map(|(name, _, hash, package)| get_volt_response(&name, &hash, package.to_owned()))
        .collect::<FuturesUnordered<_>>()
        .inspect(|_| pb.inc(1))
        .collect::<Vec<DiagnosticResult<VoltResponse>>>()
        .await
}

#[cfg(windows)]
pub async fn hardlink_files(app: Arc<App>, src: PathBuf) {
    for entry in WalkDir::new(src) {
        let entry = entry.unwrap();

        if !entry.path().is_dir() {
            // index.js
            let entry = entry.path();

            let file_name = entry.file_name().unwrap().to_str().unwrap();

            // lib/index.js
            let path = format!("{}", &entry.display())
                .replace(r"\", "/")
                .replace(&app.volt_dir.display().to_string(), "");

            // node_modules/lib
            create_dir_all(format!(
                "node_modules/{}",
                &path
                    .replace(
                        format!("{}", &app.volt_dir.display())
                            .replace(r"\", "/")
                            .as_str(),
                        ""
                    )
                    .trim_end_matches(file_name)
            ))
            .await
            .unwrap();

            // ~/.volt/package/lib/index.js -> node_modules/package/lib/index.js
            if !Path::new(&format!(
                "node_modules{}",
                &path.replace(
                    format!("{}", &app.volt_dir.display())
                        .replace(r"\", "/")
                        .as_str(),
                    ""
                )
            ))
            .exists()
            {
                hard_link(
                    format!("{}", &path),
                    format!(
                        "node_modules{}",
                        &path.replace(
                            format!("{}", &app.volt_dir.display())
                                .replace(r"\", "/")
                                .as_str(),
                            ""
                        )
                    ),
                )
                .await
                .unwrap_or_else(|_| {
                    0;
                });
            }
        }
    }
}

#[cfg(unix)]
pub async fn hardlink_files(app: Arc<App>, src: PathBuf) {
    let mut src = src;
    let volt_directory = format!("{}", app.volt_dir.display());

    if !cfg!(target_os = "windows") {
        src = src.replace(r"\", "/");
    }

    for entry in WalkDir::new(src) {
        let entry = entry.unwrap();

        if !entry.path().is_dir() {
            // index.js
            let file_name = &entry.path().file_name().unwrap().to_str().unwrap();

            // lib/index.js
            let path = format!("{}", &entry.path().display())
                .replace(r"\", "/")
                .replace(&volt_directory, "");

            // node_modules/lib
            create_dir_all(format!(
                "node_modules/{}",
                &path
                    .replace(
                        format!("{}", &app.volt_dir.display())
                            .replace(r"\", "/")
                            .as_str(),
                        ""
                    )
                    .trim_end_matches(file_name)
            ))
            .await
            .unwrap();

            // ~/.volt/package/lib/index.js -> node_modules/package/lib/index.js
            if !Path::new(&format!(
                "node_modules{}",
                &path.replace(
                    format!("{}", &app.volt_dir.display())
                        .replace(r"\", "/")
                        .as_str(),
                    ""
                )
            ))
            .exists()
            {
                hard_link(
                    format!("{}/.volt/{}", std::env::var("HOME").unwrap(), path),
                    format!(
                        "{}/node_modules{}",
                        std::env::current_dir().unwrap().to_string_lossy(),
                        &path.replace(
                            format!("{}", &app.volt_dir.display())
                                .replace(r"\", "/")
                                .as_str(),
                            ""
                        )
                    ),
                )
                .await
                .unwrap_or_else(|e| {
                    panic!(
                        "{:#?}",
                        (
                            format!("{}", &path),
                            format!(
                                "node_modules{}",
                                &path.replace(
                                    format!("{}", &app.volt_dir.display())
                                        .replace(r"\", "/")
                                        .as_str(),
                                    ""
                                )
                            ),
                            e
                        )
                    )
                });
            }
        }
    }
}

/// downloads tarball file from package
pub async fn download_tarball(
    app: &App,
    package: &VoltPackage,
    secure: bool,
) -> DiagnosticResult<()> {
    let package_instance = package.clone();

    // @types/eslint
    if package_instance.name.starts_with('@') && package_instance.name.contains("/") {
        let package_directory_location = app
            .volt_dir
            .join(&package.name.split("/").collect::<Vec<&str>>()[0]);

        if !Path::new(&package_directory_location).exists() {
            create_dir_all(&package_directory_location)
                .await
                .map_err(VoltError::CreateDirError)?;
        }
    }

    // location of extracted package
    let loc = app.volt_dir.join(&package.name);

    // if package is not already installed
    if !Path::new(&loc).exists() {
        // Url to download tarball code files from
        let mut url = package_instance.tarball;
        // let registries = vec!["yarnpkg.com"];
        // let random_registry = registries.choose(&mut rand::thread_rng()).unwrap();

        // url = url.replace("npmjs.org", random_registry);

        if !secure {
            url = url.replace("https", "http")
        }

        // Get Tarball File
        let res = reqwest::get(url).await.unwrap();        
        
        // Tarball bytes response
        let bytes: bytes::Bytes = res.bytes().await.unwrap();

        let algorithm;

        // there are only 2 supported algorithms
        // sha1 and sha512
        // so we can be sure that if it doesn't start with sha1, it's going to have to be sha512
        if package.integrity.starts_with("sha1") {
            algorithm = Algorithm::Sha1;
        } else {
            algorithm = Algorithm::Sha512;
        }

        // Verify If Bytes == (Sha 512 | Sha 1) of Tarball
        if package.integrity == App::calc_hash(&bytes, algorithm).unwrap() {
            // Create node_modules
            create_dir_all(&app.node_modules_dir).await.unwrap();

            // Delete package from node_modules
            let node_modules_dep_path = app.node_modules_dir.join(&package.name);

<<<<<<< HEAD
            // TODO: fix this
            if node_modules_dep_path.exists() {
                remove_dir_all(&node_modules_dep_path)?;
            }
=======
            // if node_modules_dep_path.exists() {
            //     remove_dir_all(&node_modules_dep_path).unwrap();
            // }
>>>>>>> 1eba2fa4

            // Directory to extract tarball to
            let mut extract_directory = PathBuf::from(&app.volt_dir);

            // @types/eslint
            if package.clone().name.starts_with('@') && package.clone().name.contains("/") {
                if cfg!(target_os = "windows") {
                    let name = package.clone().name.replace(r"/", r"\");

                    let split = name.split(r"\").collect::<Vec<&str>>();

                    // C:\Users\xtrem\.volt\@types
                    extract_directory = extract_directory.join(split[0]);
                } else {
                    let name = package.clone().name;
                    let split = name.split('/').collect::<Vec<&str>>();

                    // ~/.volt/@types
                    extract_directory = extract_directory.join(split[0]);
                }
            }

            extract_directory = extract_directory.join(format!(
                "{}-{}",
                package.clone().name,
                package.clone().version
            ));

            // Initialize tarfile decoder while directly passing in bytes

            let bytes = Arc::new(bytes);

            let bytes_ref = bytes.clone();

            let extract_directory_instance = extract_directory.clone();

            let node_modules_dep_path_instance = app.clone().node_modules_dir.clone();
            let pkg_name = package.clone().name;
            let pkg_name_instance = package.clone().name;

            futures::try_join!(
                tokio::task::spawn_blocking(move || {
                    // Extract the data into extract_directory

                    let node_gz_decoder = GzDecoder::new(&**bytes_ref);

                    let mut node_archive = Archive::new(node_gz_decoder);

                    for entry in node_archive.entries().unwrap() {
                        let mut entry = entry.unwrap();
                        let path = entry.path().unwrap();
                        let mut new_path = PathBuf::new();

                        for component in path.components() {
                            if component.as_os_str() == "package" {
                                new_path.push(Component::Normal(OsStr::new(&pkg_name)));
                            } else {
                                new_path.push(component)
                            }
                        }

                        std::fs::create_dir_all(
                            node_modules_dep_path_instance
                                .to_path_buf()
                                .join(new_path.clone())
                                .parent()
                                .unwrap(),
                        )
                        .unwrap();

                        entry
                            .unpack(node_modules_dep_path_instance.to_path_buf().join(new_path))
                            .unwrap_or_else(|e| {
                                println!("{:?}", e);
                                std::process::exit(1);
                            });
                    }
                }),
                tokio::task::spawn_blocking(move || {
                    let gz_decoder = GzDecoder::new(&**bytes);

                    let mut archive = Archive::new(gz_decoder);

                    for entry in archive.entries().unwrap() {
                        let mut entry = entry.unwrap();
                        let path = entry.path().unwrap();
                        let mut new_path = PathBuf::new();

                        for component in path.components() {
                            if component.as_os_str() == "package" {
                                new_path.push(Component::Normal(OsStr::new(&pkg_name_instance)));
                            } else {
                                new_path.push(component)
                            }
                        }

                        std::fs::create_dir_all(
                            extract_directory_instance
                                .to_path_buf()
                                .join(new_path.clone())
                                .parent()
                                .unwrap(),
                        )
                        .unwrap();

                        entry
                            .unpack(extract_directory_instance.to_path_buf().join(new_path))
                            .unwrap_or_else(|e| {
                                println!("{:?}", e);
                                std::process::exit(1);
                            });
                    }
                })
            )
            .unwrap();

            // if cfg!(target_os = "windows") {
            //     if Path::new(
            //         format!(r"{}\package", &extract_directory_instance.to_str().unwrap()).as_str(),
            //     )
            //     .exists()
            //     {
            //         std::fs::rename(
            //             format!(r"{}\package", &extract_directory_instance.to_str().unwrap()),
            //             format!(
            //                 r"{}\{}",
            //                 &extract_directory_instance.to_str().unwrap(),
            //                 package.clone().version
            //             ),
            //         )
            //         .context("failed to rename dependency folder")
            //         .unwrap();
            //     } else {
            //         if Path::new(
            //             format!(r"{}/package", &extract_directory_instance.to_str().unwrap())
            //                 .as_str(),
            //         )
            //         .exists()
            //         {
            //             std::fs::rename(
            //                 format!(r"{}/package", &extract_directory_instance.to_str().unwrap()),
            //                 format!(
            //                     r"{}/{}",
            //                     &extract_directory_instance.to_str().unwrap(),
            //                     package.clone().version
            //                 ),
            //             )
            //             .context("failed to rename dependency folder")
            //             .unwrap();
            //         }
            //     }
            //     if Path::new(
            //         format!(
            //             r"{}\package",
            //             &node_modules_dep_path_instance.to_str().unwrap()
            //         )
            //         .as_str(),
            //     )
            //     .exists()
            //     {
            //         std::fs::rename(
            //             format!(
            //                 r"{}\package",
            //                 &node_modules_dep_path_instance.to_str().unwrap()
            //             ),
            //             format!(
            //                 r"{}\{}",
            //                 &node_modules_dep_path_instance.to_str().unwrap(),
            //                 package.clone().version
            //             ),
            //         )
            //         .context("failed to rename dependency folder")
            //         .unwrap();
            //     } else {
            //         if Path::new(
            //             format!(
            //                 r"{}/package",
            //                 &node_modules_dep_path_instance.to_str().unwrap()
            //             )
            //             .as_str(),
            //         )
            //         .exists()
            //         {
            //             std::fs::rename(
            //                 format!(
            //                     r"{}/package",
            //                     &node_modules_dep_path_instance.to_str().unwrap()
            //                 ),
            //                 format!(
            //                     r"{}/{}",
            //                     &node_modules_dep_path_instance.to_str().unwrap(),
            //                     package.clone().version
            //                 ),
            //             )
            //             .context("failed to rename dependency folder")
            //             .unwrap();
            //         }
            //     }
            // } else {
            //     if Path::new(
            //         format!(
            //             r"{}/package",
            //             &node_modules_dep_path_instance.to_str().unwrap()
            //         )
            //         .as_str(),
            //     )
            //     .exists()
            //     {
            //         std::fs::rename(
            //             format!(
            //                 r"{}/package",
            //                 &node_modules_dep_path_instance.to_str().unwrap()
            //             ),
            //             format!(
            //                 r"{}/{}",
            //                 &node_modules_dep_path_instance.to_str().unwrap(),
            //                 package.clone().version
            //             ),
            //         )
            //         .context("failed to rename dependency folder")
            //         .unwrap();
            //     }
            // }
            // if let Some(parent) = node_modules_dep_path_instance.parent() {
            //     if !parent.exists() {
            //         create_dir_all(&parent).await?;
            //     }
            // }
        } else {
            return Err(VoltError::ChecksumVerificationError)?;
        }
    }

    Ok(())
}

pub async fn download_tarball_create(
    _app: &App,
    package: &Package,
    name: &str,
) -> DiagnosticResult<String> {
    let file_name = format!("{}-{}.tgz", name, package.dist_tags.get("latest").unwrap());
    let temp_dir = temp_dir();

    if !Path::new(&temp_dir.join("volt")).exists() {
        std::fs::create_dir(Path::new(&temp_dir.join("volt")))
            .map_err(VoltError::CreateDirError)?;
    }

    if name.starts_with('@') && name.contains("__") {
        let package_dir_loc;

        if cfg!(target_os = "windows") {
            // Check if C:\Users\username\.volt exists
            package_dir_loc = format!(
                r"{}\.volt\{}",
                std::env::var("USERPROFILE").unwrap(),
                name.split("__").collect::<Vec<&str>>()[0]
            );
        } else {
            // Check if ~/.volt\packagename exists
            package_dir_loc = format!(
                r"{}\.volt\{}",
                std::env::var("HOME").unwrap(),
                name.split("__").collect::<Vec<&str>>()[0]
            );
        }

        if !Path::new(&package_dir_loc).exists() {
            create_dir_all(&package_dir_loc).await.unwrap();
        }
    }

    let path;

    if cfg!(target_os = "windows") {
        path = temp_dir.join(format!(r"volt\{}", file_name));
    } else {
        path = temp_dir.join(format!(r"volt/{}", file_name));
    }

    let path_str = path.to_string_lossy().to_string();
    let package_version = package
        .versions
        .get(package.dist_tags.get("latest").unwrap())
        .unwrap();

    let bytes = std::fs::read(path_str.clone()).unwrap();

    // Corrupt tar files may cause issues
    // if let Ok(hash) = App::calc_hash(&bytes::Bytes::from(bytes)) {
    //     // File exists, make sure it's not corrupted
    //     if hash
    //         == package
    //             .versions
    //             .get(package.dist_tags.get("latest").unwrap())
    //             .unwrap()
    //             .dist
    //             .shasum
    //     {
    //         return Ok(path_str);
    //     }
    // }

    let tarball = package_version.dist.tarball.replace("https", "http");

    let res = reqwest::get(tarball).await.unwrap();

    let bytes = res.bytes().await.unwrap();

    // App::calc_hash(&bytes)?;

    Ok(path_str)
}

pub fn get_basename(path: &'_ str) -> Cow<'_, str> {
    let sep: char;
    if cfg!(target_os = "windows") {
        sep = '\\';
    } else {
        sep = '/';
    }
    let mut pieces = path.rsplit(sep);

    match pieces.next() {
        Some(p) => p.into(),
        None => path.into(),
    }
}

/// Gets a config key from git using the git cli.
/// Uses `gitoxide` to read from your git configuration.
pub fn get_git_config(app: &App, key: &str) -> Option<String> {
    match key {
        "user.name" => {
            let config_path = app.home_dir.join(".gitconfig");

            if !config_path.exists() {
                return None;
            } else {
                let data = read_to_string(config_path).ok()?;

                let config = GitConfig::from(Parser::try_from(data.as_str()).ok()?);
                let value = config.get_raw_value("user", None, "name").ok()?;

                return Some(String::from_utf8_lossy(&value).to_owned().to_string());
            }
        }
        "user.email" => {
            let config_path = app.home_dir.join(".gitconfig");

            if !config_path.exists() {
                return None;
            } else {
                let data = read_to_string(config_path).ok()?;

                let config = GitConfig::from(Parser::try_from(data.as_str()).ok()?);
                let value = config.get_raw_value("user", None, "email").ok()?;

                return Some(String::from_utf8_lossy(&value).to_owned().to_string());
            }
        }
        "repository.url" => {
            let remote_config_path = app.current_dir.join(".git").join("config");

            if !remote_config_path.exists() {
                let data = read_to_string(remote_config_path).ok()?;

                let config = GitConfig::from(Parser::try_from(data.as_str()).ok()?);
                let value = config.get_raw_value("remote", Some("origin"), "url").ok()?;

                return Some(String::from_utf8_lossy(&value).to_owned().to_string());
            } else {
                return None;
            }
        }
        _ => None,
    }
}

// Windows Function
/// Enable ansi support and colors
#[cfg(windows)]
pub fn enable_ansi_support() -> Result<(), u32> {
    // ref: https://docs.microsoft.com/en-us/windows/console/console-virtual-terminal-sequences#EXAMPLE_OF_ENABLING_VIRTUAL_TERMINAL_PROCESSING @@ https://archive.is/L7wRJ#76%

    use std::iter::once;
    use std::os::windows::ffi::OsStrExt;
    use std::ptr::null_mut;
    use winapi::um::consoleapi::{GetConsoleMode, SetConsoleMode};
    use winapi::um::errhandlingapi::GetLastError;
    use winapi::um::fileapi::{CreateFileW, OPEN_EXISTING};
    use winapi::um::handleapi::INVALID_HANDLE_VALUE;
    use winapi::um::winnt::{FILE_SHARE_WRITE, GENERIC_READ, GENERIC_WRITE};

    const ENABLE_VIRTUAL_TERMINAL_PROCESSING: u32 = 0x0004;

    unsafe {
        // ref: https://docs.microsoft.com/en-us/windows/win32/api/fileapi/nf-fileapi-createfilew
        // Using `CreateFileW("CONOUT$", ...)` to retrieve the console handle works correctly even if STDOUT and/or STDERR are redirected
        let console_out_name: Vec<u16> =
            OsStr::new("CONOUT$").encode_wide().chain(once(0)).collect();
        let console_handle = CreateFileW(
            console_out_name.as_ptr(),
            GENERIC_READ | GENERIC_WRITE,
            FILE_SHARE_WRITE,
            null_mut(),
            OPEN_EXISTING,
            0,
            null_mut(),
        );
        if console_handle == INVALID_HANDLE_VALUE {
            return Err(GetLastError());
        }

        // ref: https://docs.microsoft.com/en-us/windows/console/getconsolemode
        let mut console_mode: u32 = 0;
        if 0 == GetConsoleMode(console_handle, &mut console_mode) {
            return Err(GetLastError());
        }

        // VT processing not already enabled?
        if console_mode & ENABLE_VIRTUAL_TERMINAL_PROCESSING == 0 {
            // https://docs.microsoft.com/en-us/windows/console/setconsolemode
            if 0 == SetConsoleMode(
                console_handle,
                console_mode | ENABLE_VIRTUAL_TERMINAL_PROCESSING,
            ) {
                return Err(GetLastError());
            }
        }
    }

    Ok(())
}

#[cfg(windows)]
/// Generates the binary and other required scripts for the package  
pub fn generate_script(app: &Arc<App>, package: &VoltPackage) {
    // Create node_modules/scripts if it doesn't exist
    if !Path::new("node_modules/.bin").exists() {
        // Create the binary directory
        std::fs::create_dir_all("node_modules/.bin").unwrap();
    }

    // Create binary scripts for the package if they exist.
    if package.bin.is_some() {
        let bin = package.bin.as_ref().unwrap();

        let k = bin.keys().next().unwrap();
        let v = bin.values().next().unwrap();

        let command = format!(
            r#"
@IF EXIST "%~dp0\node.exe" (
    "%~dp0\node.exe"  "%~dp0\..\{}\{}" %*
) ELSE (
    @SETLOCAL
    @SET PATHEXT=%PATHEXT:;.JS;=;%
    node  "%~dp0\..\{}\{}" %*
)"#,
            k, v, k, v
        )
        .replace(r"%~dp0\..", format!("{}", app.volt_dir.display()).as_str());

        let mut f = File::create(format!(r"node_modules/.bin/{}.cmd", k)).unwrap();
        f.write_all(command.as_bytes()).unwrap();
    }
}

#[cfg(unix)]
pub fn generate_script(app: &Arc<App>, package: &VoltPackage) {
    // Create node_modules/scripts if it doesn't exist
    if !Path::new("node_modules/scripts").exists() {
        std::fs::create_dir_all("node_modules/scripts").unwrap();
    }

    // If the package has binary scripts, create them
    if package.bin.is_some() {
        let bin = package.bin.as_ref().unwrap();

        let k = bin.keys().next().unwrap();
        let v = bin.values().next().unwrap();

        let command = format!(
            r#"
node  "{}/.volt/{}/{}" %*
"#,
            app.volt_dir.to_string_lossy(),
            k,
            v,
        );
        // .replace(r"%~dp0\..", format!("{}", app.volt_dir.display()).as_str());
        let p = format!(r"node_modules/scripts/{}.sh", k);
        let mut f = File::create(p.clone()).unwrap();
        std::process::Command::new("chmod")
            .args(&["+x", &p])
            .spawn()
            .unwrap();
        f.write_all(command.as_bytes()).unwrap();
    }
}

// Unix functions
#[cfg(unix)]
pub fn enable_ansi_support() -> Result<(), u32> {
    Ok(())
}

pub fn check_peer_dependency(_package_name: &str) -> bool {
    false
}

<<<<<<< HEAD
/// package all steps for installation into 1 convinient function.
pub async fn install_extract_package(app: &Arc<App>, package: &VoltPackage) -> Result<()> {
    // if there's an error (most likely a checksum verification error) while using insecure http, retry.
=======
pub async fn install_extract_package(
    app: &Arc<App>,
    package: &VoltPackage,
) -> DiagnosticResult<()> {
>>>>>>> 1eba2fa4
    if download_tarball(&app, &package, false).await.is_err() {
        // use https instead
        download_tarball(&app, &package, true)
            .await
            .unwrap_or_else(|_| {
                println!("failed to download tarball");
                std::process::exit(1);
            });
    }

    // generate the package's script
    generate_script(&app, package);

    let directory = &app
        .volt_dir
        .join(package.version.clone())
        .join(package.name.clone());

    let path = Path::new(directory.as_os_str());

    hardlink_files(app.to_owned(), (&path).to_path_buf()).await;

    Ok(())
}<|MERGE_RESOLUTION|>--- conflicted
+++ resolved
@@ -44,13 +44,9 @@
 use crate::constants::MAX_RETRIES;
 use crate::volt_api::JSONVoltResponse;
 
-<<<<<<< HEAD
 /// decompress lz4 compressed json data
 /// lz4 has the fastest decompression speeds
-pub fn decompress(data: Vec<u8>) -> Result<Vec<u8>> {
-=======
 pub fn decompress(data: Vec<u8>) -> DiagnosticResult<Vec<u8>> {
->>>>>>> 1eba2fa4
     // initialize decoded data
     let mut decoded: Vec<u8> = Vec::new();
 
@@ -68,12 +64,8 @@
     Ok(decoded)
 }
 
-<<<<<<< HEAD
 /// convert a JSONVoltResponse -> VoltResponse
-pub fn convert(deserialized: JSONVoltResponse) -> VoltResponse {
-=======
 pub fn convert(deserialized: JSONVoltResponse) -> DiagnosticResult<VoltResponse> {
->>>>>>> 1eba2fa4
     // initialize a hashmap to store the converted versions
     let mut converted_versions: HashMap<String, VoltPackage> = HashMap::new();
 
@@ -450,8 +442,8 @@
         }
 
         // Get Tarball File
-        let res = reqwest::get(url).await.unwrap();        
-        
+        let res = reqwest::get(url).await.unwrap();
+
         // Tarball bytes response
         let bytes: bytes::Bytes = res.bytes().await.unwrap();
 
@@ -474,16 +466,10 @@
             // Delete package from node_modules
             let node_modules_dep_path = app.node_modules_dir.join(&package.name);
 
-<<<<<<< HEAD
             // TODO: fix this
-            if node_modules_dep_path.exists() {
-                remove_dir_all(&node_modules_dep_path)?;
-            }
-=======
             // if node_modules_dep_path.exists() {
             //     remove_dir_all(&node_modules_dep_path).unwrap();
             // }
->>>>>>> 1eba2fa4
 
             // Directory to extract tarball to
             let mut extract_directory = PathBuf::from(&app.volt_dir);
@@ -599,119 +585,6 @@
                 })
             )
             .unwrap();
-
-            // if cfg!(target_os = "windows") {
-            //     if Path::new(
-            //         format!(r"{}\package", &extract_directory_instance.to_str().unwrap()).as_str(),
-            //     )
-            //     .exists()
-            //     {
-            //         std::fs::rename(
-            //             format!(r"{}\package", &extract_directory_instance.to_str().unwrap()),
-            //             format!(
-            //                 r"{}\{}",
-            //                 &extract_directory_instance.to_str().unwrap(),
-            //                 package.clone().version
-            //             ),
-            //         )
-            //         .context("failed to rename dependency folder")
-            //         .unwrap();
-            //     } else {
-            //         if Path::new(
-            //             format!(r"{}/package", &extract_directory_instance.to_str().unwrap())
-            //                 .as_str(),
-            //         )
-            //         .exists()
-            //         {
-            //             std::fs::rename(
-            //                 format!(r"{}/package", &extract_directory_instance.to_str().unwrap()),
-            //                 format!(
-            //                     r"{}/{}",
-            //                     &extract_directory_instance.to_str().unwrap(),
-            //                     package.clone().version
-            //                 ),
-            //             )
-            //             .context("failed to rename dependency folder")
-            //             .unwrap();
-            //         }
-            //     }
-            //     if Path::new(
-            //         format!(
-            //             r"{}\package",
-            //             &node_modules_dep_path_instance.to_str().unwrap()
-            //         )
-            //         .as_str(),
-            //     )
-            //     .exists()
-            //     {
-            //         std::fs::rename(
-            //             format!(
-            //                 r"{}\package",
-            //                 &node_modules_dep_path_instance.to_str().unwrap()
-            //             ),
-            //             format!(
-            //                 r"{}\{}",
-            //                 &node_modules_dep_path_instance.to_str().unwrap(),
-            //                 package.clone().version
-            //             ),
-            //         )
-            //         .context("failed to rename dependency folder")
-            //         .unwrap();
-            //     } else {
-            //         if Path::new(
-            //             format!(
-            //                 r"{}/package",
-            //                 &node_modules_dep_path_instance.to_str().unwrap()
-            //             )
-            //             .as_str(),
-            //         )
-            //         .exists()
-            //         {
-            //             std::fs::rename(
-            //                 format!(
-            //                     r"{}/package",
-            //                     &node_modules_dep_path_instance.to_str().unwrap()
-            //                 ),
-            //                 format!(
-            //                     r"{}/{}",
-            //                     &node_modules_dep_path_instance.to_str().unwrap(),
-            //                     package.clone().version
-            //                 ),
-            //             )
-            //             .context("failed to rename dependency folder")
-            //             .unwrap();
-            //         }
-            //     }
-            // } else {
-            //     if Path::new(
-            //         format!(
-            //             r"{}/package",
-            //             &node_modules_dep_path_instance.to_str().unwrap()
-            //         )
-            //         .as_str(),
-            //     )
-            //     .exists()
-            //     {
-            //         std::fs::rename(
-            //             format!(
-            //                 r"{}/package",
-            //                 &node_modules_dep_path_instance.to_str().unwrap()
-            //             ),
-            //             format!(
-            //                 r"{}/{}",
-            //                 &node_modules_dep_path_instance.to_str().unwrap(),
-            //                 package.clone().version
-            //             ),
-            //         )
-            //         .context("failed to rename dependency folder")
-            //         .unwrap();
-            //     }
-            // }
-            // if let Some(parent) = node_modules_dep_path_instance.parent() {
-            //     if !parent.exists() {
-            //         create_dir_all(&parent).await?;
-            //     }
-            // }
         } else {
             return Err(VoltError::ChecksumVerificationError)?;
         }
@@ -997,16 +870,12 @@
     false
 }
 
-<<<<<<< HEAD
 /// package all steps for installation into 1 convinient function.
-pub async fn install_extract_package(app: &Arc<App>, package: &VoltPackage) -> Result<()> {
-    // if there's an error (most likely a checksum verification error) while using insecure http, retry.
-=======
 pub async fn install_extract_package(
     app: &Arc<App>,
     package: &VoltPackage,
 ) -> DiagnosticResult<()> {
->>>>>>> 1eba2fa4
+    // if there's an error (most likely a checksum verification error) while using insecure http, retry.
     if download_tarball(&app, &package, false).await.is_err() {
         // use https instead
         download_tarball(&app, &package, true)
@@ -1020,14 +889,14 @@
     // generate the package's script
     generate_script(&app, package);
 
-    let directory = &app
-        .volt_dir
-        .join(package.version.clone())
-        .join(package.name.clone());
-
-    let path = Path::new(directory.as_os_str());
-
-    hardlink_files(app.to_owned(), (&path).to_path_buf()).await;
+    // let directory = &app
+    //     .volt_dir
+    //     .join(package.version.clone())
+    //     .join(package.name.clone());
+
+    // let path = Path::new(directory.as_os_str());
+
+    // hardlink_files(app.to_owned(), (&path).to_path_buf()).await;
 
     Ok(())
 }